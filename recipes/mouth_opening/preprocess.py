import json
import pathlib
import sys

import click
import librosa
import numpy
import pandas
import torch
import tqdm
from scipy.interpolate import interp1d

sys.path.append(pathlib.Path(__file__).parent.parent.parent.as_posix())
from lib.transforms import PitchAdjustableMelSpectrogram, dynamic_range_compression_torch

JAW_OPEN = 0
MOUTH_CLOSE = 1
CORRECTED_JAW_OPEN = 2  # jawOpen * (1 - mouthClose)
SUBTRACTED_JAW_OPEN = 3  # jawOpen - mouthClose
LIPS_DISTANCE = 4


@click.command()
@click.argument('source_dir', type=click.Path(exists=True, path_type=pathlib.Path))
@click.argument('target_dir', type=click.Path(path_type=pathlib.Path))
<<<<<<< HEAD
@click.option(
    '--val_list', type=click.Path(exists=True, path_type=pathlib.Path),
    help='Validation file list in a text file. Use relative path to the source directory, one file per line.'
)
@click.option(
    '--val_num', default=5, type=int,
    help='Number of validation samples for random selection if val_list is not provided.'
)
=======
>>>>>>> 7b8662a5
@click.option(
    '--val_list', type=click.Path(exists=True, path_type=pathlib.Path),
    help='Validation file list in a text file. Use relative path to the source directory, one file per line.'
)
@click.option(
    '--val_num', default=5, type=int,
    help='Number of validation samples for random selection if val_list is not provided.'
)
@click.option(
    '--attr_type', default=SUBTRACTED_JAW_OPEN, type=int,
    help=(
            'Attribute type for processing '
            '[0: jawOpen, 1: mouthClose, 2: jawOpen * (1 - mouthClose), '
            '3: jawOpen - mouthClose), 4. LipsDistance].')
)
@click.option(
    '--subtraction_offset', default=0.05, type=float,
    help='Offset for subtracted jawOpen attribute (X = jawOpen - mouthClose + offset).'
)
@click.option('--use_vad', is_flag=True, help='Use VAD for voice activity detection.')
@click.option('--sample_rate', default=16000, type=int, help='Sample rate for audio processing.')
@click.option('--mel_bins', default=80, type=int, help='Number of mel bins for spectrogram.')
@click.option('--hop_size', default=320, type=int, help='Hop size for spectrogram.')
@click.option('--win_size', default=1024, type=int, help='Window size for spectrogram.')
@click.option('--f_min', default=0, type=int, help='Minimum frequency for spectrogram.')
@click.option('--f_max', default=None, type=int, help='Maximum frequency for spectrogram.')
def preprocess(
        source_dir: pathlib.Path,
        target_dir: pathlib.Path,
        val_list: pathlib.Path,
        val_num: int,
        attr_type: int,
        subtraction_offset: float,
        use_vad: bool,
        sample_rate: int,
        mel_bins: int,
        hop_size: int,
        win_size: int,
        f_min: int,
        f_max: int
):
    metadata = {
        "sample_rate": sample_rate,
        "mel_bins": mel_bins,
        "hop_size": hop_size,
        "win_size": win_size,
        "f_min": f_min,
        "f_max": f_max
    }
    csv_list = sorted(source_dir.rglob("mouth_data.csv"))
    len_list = []
    npz_list = []

    mel_spec_transform = PitchAdjustableMelSpectrogram(
        sample_rate=sample_rate,
        n_fft=win_size,
        win_length=win_size,
        hop_length=hop_size,
        f_min=f_min,
        f_max=f_max,
        n_mels=mel_bins,
        center=True
    )
    if use_vad:
        from funasr import AutoModel
        vad = AutoModel(
            model="fsmn-vad", model_revision="v2.0.4", disable_update=True,
            log_level="ERROR", disable_pbar=True, disable_log=True
        )
    else:
        vad = None

    with tqdm.tqdm(csv_list) as bar:
        for csv_file in bar:
            # read mouth opening data
            df = pandas.read_csv(csv_file)
            xs = df["TimeStamp"].values
            if attr_type == JAW_OPEN:
                ys = df["jawOpen"].values
            elif attr_type == MOUTH_CLOSE:
                ys = df["mouthClose"].values
            elif attr_type == CORRECTED_JAW_OPEN:
                ys = df["jawOpen"].values * (1 - df["mouthClose"].values)
            elif attr_type == SUBTRACTED_JAW_OPEN:
                ys = numpy.clip(df["jawOpen"].values - df["mouthClose"].values + subtraction_offset, a_min=0, a_max=1)
            elif attr_type == LIPS_DISTANCE:
                ys = df["LipsDistance"].values
            else:
                raise ValueError(f"Invalid attr_type: {attr_type}")
            if len(ys) < 2:
                bar.write(f"Warning: empty data in {csv_file}")
                continue
            offset = round(sample_rate * xs[0])
            size = round(sample_rate * (xs[-1] - xs[0]))
            xs -= xs[0]
            error_value_segment = process_error_value(xs, ys)
            # read audio data
            num_samples = None
            for audio_file in csv_file.parent.glob("*.wav"):
                audio, _ = librosa.load(audio_file, sr=sample_rate, mono=True)
                if num_samples is None:
                    num_samples = len(audio)
                elif num_samples != len(audio):
                    bar.write(f"Warning: mismatched audio length in {audio_file}")
                    continue
                if len(audio) < offset + size:
                    audio = numpy.pad(audio, (0, offset + size - len(audio)))
                audio = audio[offset: offset + size]
                # log mel spectrogram
                mel = dynamic_range_compression_torch(mel_spec_transform(
                    torch.from_numpy(audio)[None]
                ), clip_val=1e-9)[0].T.cpu().numpy()
                # interpolate mouth opening data
                interp_fn = interp1d(xs, ys, kind="linear", fill_value="extrapolate")
                t_mel = numpy.linspace(0, len(audio) / sample_rate, mel.shape[0])
                curve = numpy.ndarray.astype(interp_fn(t_mel), numpy.float32)
                if use_vad:
                    # mask non-vocal parts using VAD
                    mask = numpy.zeros_like(curve)
                    segments = vad.generate(audio_file.as_posix())[0]['value']
                    for start_ms, end_ms in segments:
                        start = round(start_ms / 1000 * sample_rate / hop_size)
                        end = min(round(end_ms / 1000 * sample_rate / hop_size), mask.shape[0])
                        mask[start: end] = 1
                    curve *= mask
                # error value process
                frame_indices = []
                for error_start, error_end in error_value_segment:
                    error_start = round(error_start * sample_rate / hop_size)
                    error_end = round(error_end * sample_rate / hop_size)
                    frame_indices.extend(range(error_start, error_end + 1))
                mel = numpy.delete(mel, frame_indices, axis=0)
                curve = numpy.delete(curve, frame_indices, axis=0)
                # save npz
                target_file = target_dir / audio_file.relative_to(source_dir).with_suffix(".npz")
                target_file.parent.mkdir(parents=True, exist_ok=True)
                numpy.savez(target_file, spectrogram=mel, curve=curve)
                len_list.append(mel.shape[0])
                npz_list.append(target_file.relative_to(target_dir).as_posix())
    # split training and validation set
    if val_list is not None:
        with open(val_list, "r", encoding="utf8") as f:
            val_files = {pathlib.Path(line.strip()).with_suffix(".npz").as_posix() for line in f}
        val_indices = []
        for i, npz_file in enumerate(npz_list):
            if npz_file in val_files:
                val_indices.append(i)
    else:
        val_indices = sorted(numpy.random.choice(len(len_list), val_num, replace=False))
    lengths = []
    with open(target_dir / "train.txt", "w") as f:
        for i, npz_file in enumerate(npz_list):
            if i not in val_indices:
                f.write(str(npz_file) + "\n")
                lengths.append(len_list[i])
    with open(target_dir / "valid.txt", "w") as f:
        for i in val_indices:
            f.write(npz_list[i] + "\n")
    numpy.save(target_dir / "lengths.npy", lengths)
    with open(target_dir / "metadata.json", "w") as f:
        json.dump(metadata, f)


def process_error_value(timestamps, values):
    error_value_segment = []
    first_error_value = values[0]
    start_of_error = timestamps[0]
    for i in range(1, len(values)):
        if values[i] != first_error_value:
            error_value_segment.append((start_of_error, timestamps[i]))
            break

    return error_value_segment


if __name__ == "__main__":
    preprocess()<|MERGE_RESOLUTION|>--- conflicted
+++ resolved
@@ -23,17 +23,6 @@
 @click.command()
 @click.argument('source_dir', type=click.Path(exists=True, path_type=pathlib.Path))
 @click.argument('target_dir', type=click.Path(path_type=pathlib.Path))
-<<<<<<< HEAD
-@click.option(
-    '--val_list', type=click.Path(exists=True, path_type=pathlib.Path),
-    help='Validation file list in a text file. Use relative path to the source directory, one file per line.'
-)
-@click.option(
-    '--val_num', default=5, type=int,
-    help='Number of validation samples for random selection if val_list is not provided.'
-)
-=======
->>>>>>> 7b8662a5
 @click.option(
     '--val_list', type=click.Path(exists=True, path_type=pathlib.Path),
     help='Validation file list in a text file. Use relative path to the source directory, one file per line.'
